# Copyright 2014 Google Inc. All rights reserved.
#
# Licensed under the Apache License, Version 2.0 (the "License");
# you may not use this file except in compliance with the License.
# You may obtain a copy of the License at
#
#   http://www.apache.org/licenses/LICENSE-2.0
#
# Unless required by applicable law or agreed to in writing, software
# distributed under the License is distributed on an "AS IS" BASIS,
# WITHOUT WARRANTIES OR CONDITIONS OF ANY KIND, either express or implied.
# See the License for the specific language governing permissions and
# limitations under the License.

"""Runs UnixBench.

Documentation & code: http://code.google.com/p/byte-unixbench/

Unix bench is a holistic performance benchmark, measuing CPU performance,
some memory bandwidth, and disk.
"""

import logging

from perfkitbenchmarker import flags
<<<<<<< HEAD
from perfkitbenchmarker.packages import unixbench
=======
from perfkitbenchmarker import regex_util
>>>>>>> 424787b4

FLAGS = flags.FLAGS

BENCHMARK_INFO = {'name': 'unixbench',
                  'description': 'Runs UnixBench.',
                  'scratch_disk': True,
                  'num_machines': 1}


<<<<<<< HEAD
=======
UNIXBENCH_NAME = 'UnixBench5.1.3.tgz'
UNIXBENCH_LOC = 'http://byte-unixbench.googlecode.com/files/%s' % UNIXBENCH_NAME

SYSTEM_SCORE_REGEX = r'\nSystem Benchmarks Index Score\s+([-+]?[0-9]*\.?[0-9]+)'
RESULT_REGEX = (
    r'\n([A-Z][\w\-\(\) ]+)\s+([-+]?[0-9]*\.?[0-9]+) (\w+)\s+\('
    r'([-+]?[0-9]*\.?[0-9]+) (\w+), (\d+) samples\)')
SCORE_REGEX = (
    r'\n([A-Z][\w\-\(\) ]+)\s+([-+]?[0-9]*\.?[0-9]+)\s+([-+]?[0-9]*\.?[0-9]+)'
    r'\s+([-+]?[0-9]*\.?[0-9]+)')
PARALLEL_COPIES_REGEX = r'running (\d+) parallel cop[yies]+ of tests'
RESULT_START_STRING = 'Benchmark Run:'


>>>>>>> 424787b4
def GetInfo():
  return BENCHMARK_INFO


def Prepare(benchmark_spec):
  """Install Unixbench++ on the target vm.

  Args:
    benchmark_spec: The benchmark specification. Contains all data that is
        required to run the benchmark.
  """
  vms = benchmark_spec.vms
  vm = vms[0]
  logging.info('Unixbench prepare on %s', vm)
  vm.Install('unixbench')


def ParseResults(results):
  """Result parser for UnixBench.

  Sample Results:
  1 CPUs in system; running 1 parallel copy of tests
  8 CPUs in system; running 8 parallel copies of tests
  Double-Precision Whetstone                    4022.0 MWIPS (9.9 s, 7 samples)
  Execl Throughput                              4735.8 lps   (29.8 s, 2 samples)
  File Copy 1024 bufsize 2000 maxblocks      1294367.0 KBps  (30.0 s, 2 samples)
  File Copy 256 bufsize 500 maxblocks         396912.9 KBps  (30.0 s, 2 samples)
  File Copy 4096 bufsize 8000 maxblocks      2513158.7 KBps  (30.0 s, 2 samples)
  Pipe Throughput                            2221775.6 lps   (10.0 s, 7 samples)
  Pipe-based Context Switching                369000.7 lps   (10.0 s, 7 samples)
  Process Creation                             12587.7 lps   (30.0 s, 2 samples)
  Shell Scripts (1 concurrent)                  8234.3 lpm   (60.0 s, 2 samples)
  Shell Scripts (8 concurrent)                  1064.5 lpm   (60.0 s, 2 samples)
  System Call Overhead                       4439274.5 lps   (10.0 s, 7 samples)

  System Benchmarks Index Values               BASELINE       RESULT    INDEX
  Dhrystone 2 using register variables         116700.0   34872897.7   2988.3
  Double-Precision Whetstone                       55.0       4022.0    731.3
  Execl Throughput                                 43.0       4735.8   1101.4
  File Copy 1024 bufsize 2000 maxblocks          3960.0    1294367.0   3268.6
  File Copy 256 bufsize 500 maxblocks            1655.0     396912.9   2398.3
  File Copy 4096 bufsize 8000 maxblocks          5800.0    2513158.7   4333.0
  Pipe Throughput                               12440.0    2221775.6   1786.0
  Pipe-based Context Switching                   4000.0     369000.7    922.5
  Process Creation                                126.0      12587.7    999.0
  Shell Scripts (1 concurrent)                     42.4       8234.3   1942.1
  Shell Scripts (8 concurrent)                      6.0       1064.5   1774.2
  System Call Overhead                          15000.0    4439274.5   2959.5
  ========
  System Benchmarks Index Score                                        1825.8


  Args:
    results: UnixBench result.

  Returns:
    A list of samples in the form of 3 or 4 tuples. The tuples contain
        the sample metric (string), value (float), and unit (string).
        If a 4th element is included, it is a dictionary of sample
        metadata.
  """
  samples = []
  start_index = results.find(RESULT_START_STRING)
  while start_index != -1:
    next_start_index = results.find(RESULT_START_STRING, start_index + 1)
    result = results[start_index: next_start_index]
    parallel_copies = regex_util.ExtractAllMatches(
        PARALLEL_COPIES_REGEX, result)
    parallel_copy_metadata = {'num_parallel_copies': int(parallel_copies[0])}

    match = regex_util.ExtractAllMatches(RESULT_REGEX, result)
    for groups in match:
      metadata = {'samples': int(groups[5]), 'time': groups[3] + groups[4]}
      metadata.update(parallel_copy_metadata)
      samples.append([groups[0].strip(), float(groups[1]), groups[2], metadata])
    match = regex_util.ExtractAllMatches(SCORE_REGEX, result)
    for groups in match:
      metadata = {'baseline': float(groups[1]), 'index': float(groups[3])}
      metadata.update(parallel_copy_metadata)
      samples.append(['%s:score' % groups[0].strip(), float(groups[2]), '',
                      metadata])
    match = regex_util.ExtractAllMatches(SYSTEM_SCORE_REGEX, result)
    samples.append(['System Benchmarks Index Score', float(match[0]), '',
                    parallel_copy_metadata])
    start_index = next_start_index

  return samples


def Run(benchmark_spec):
  """Run UnixBench on the target vm.

  Args:
    benchmark_spec: The benchmark specification. Contains all data that is
        required to run the benchmark.

  Returns:
    A list of samples in the form of 3 or 4 tuples. The tuples contain
        the sample metric (string), value (float), and unit (string).
        If a 4th element is included, it is a dictionary of sample
        metadata.
  """
  vms = benchmark_spec.vms
  vm = vms[0]
  logging.info('UnixBench running on %s', vm)
  unixbench_command = 'cd {0} && UB_TMPDIR={1} ./Run'.format(
      unixbench.UNIXBENCH_DIR, vm.GetScratchDir())
  logging.info('Unixbench Results:')
  stdout, _ = vm.RemoteCommand(unixbench_command, should_log=True)
  return ParseResults(stdout)


def Cleanup(benchmark_spec):
  """Cleanup UnixBench on the target vm.

  Args:
    benchmark_spec: The benchmark specification. Contains all data that is
        required to run the benchmark.
  """
  vms = benchmark_spec.vms
  vm = vms[0]
  logging.info('UnixBench Cleanup on %s', vm)<|MERGE_RESOLUTION|>--- conflicted
+++ resolved
@@ -23,11 +23,8 @@
 import logging
 
 from perfkitbenchmarker import flags
-<<<<<<< HEAD
 from perfkitbenchmarker.packages import unixbench
-=======
 from perfkitbenchmarker import regex_util
->>>>>>> 424787b4
 
 FLAGS = flags.FLAGS
 
@@ -36,11 +33,6 @@
                   'scratch_disk': True,
                   'num_machines': 1}
 
-
-<<<<<<< HEAD
-=======
-UNIXBENCH_NAME = 'UnixBench5.1.3.tgz'
-UNIXBENCH_LOC = 'http://byte-unixbench.googlecode.com/files/%s' % UNIXBENCH_NAME
 
 SYSTEM_SCORE_REGEX = r'\nSystem Benchmarks Index Score\s+([-+]?[0-9]*\.?[0-9]+)'
 RESULT_REGEX = (
@@ -53,7 +45,6 @@
 RESULT_START_STRING = 'Benchmark Run:'
 
 
->>>>>>> 424787b4
 def GetInfo():
   return BENCHMARK_INFO
 
