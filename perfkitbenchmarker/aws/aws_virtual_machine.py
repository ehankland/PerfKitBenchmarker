--- conflicted
+++ resolved
@@ -21,13 +21,8 @@
 import json
 import threading
 
-<<<<<<< HEAD
-import gflags as flags
-
+from perfkitbenchmarker import flags
 from perfkitbenchmarker import package_managers
-=======
-from perfkitbenchmarker import flags
->>>>>>> 86e062c0
 from perfkitbenchmarker import virtual_machine
 from perfkitbenchmarker import vm_util
 from perfkitbenchmarker.aws import aws_disk
